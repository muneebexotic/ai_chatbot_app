name: ai_chatbot_app
description: "A new Flutter project."

publish_to: 'none' # Remove this line if you wish to publish to pub.dev

<<<<<<< HEAD
version: 1.0.0+52
=======
version: 1.0.0+51
>>>>>>> 4b011271

environment:
  sdk: ^3.8.1


dependencies:
  flutter:
    sdk: flutter

  firebase_core: ^4.0.0
  firebase_auth: ^6.0.0
  cloud_firestore: ^6.0.0
  provider: ^6.1.2
  intl: ^0.20.2
  speech_to_text: ^7.1.0
  flutter_tts: ^4.2.3
  fluttertoast: ^8.2.12
  clipboard: ^2.0.2
  google_sign_in: ^7.1.1
  http: ^1.4.0
  google_generative_ai: ^0.4.7
  shared_preferences: ^2.5.3
  image_picker: ^1.1.2  
  path_provider: ^2.1.5
  permission_handler: ^12.0.1
  firebase_storage: ^13.0.0
  path: ^1.9.1
  cloudinary_api: ^1.1.1
  cloudinary_url_gen: ^1.8.0
  flutter_svg: ^2.2.0
  gpt_markdown: ^1.1.2
  markdown: ^7.3.0
  flutter_markdown: ^0.7.7+1
  in_app_purchase: ^3.2.3
  in_app_purchase_android: ^0.4.0+1

  


  cupertino_icons: ^1.0.8
  markdown_widget: ^2.3.2+8
  flutter_highlight: ^0.7.0
  change_app_package_name: ^1.5.0


dev_dependencies:
  flutter_test:
    sdk: flutter
  flutter_launcher_icons: ^0.14.4

flutter_icons:
  android: true
  ios: true
  image_path: "assets/png_icons/app_icon.png" # update path accordingly


  flutter_lints: ^6.0.0



# The following section is specific to Flutter packages.
flutter:

  uses-material-design: true

  # To add assets to your application, add an assets section, like this:
  assets:
    - assets/logo.png
    - assets/google_logo.png
    - assets/images/bot_icon.png
    - assets/images/user_avatar.png
    - assets/png_icons/copy.png
    - assets/png_icons/three_dot_icon.png


   

  fonts:
    - family: Poppins
      fonts:
        - asset: assets/fonts/Poppins/Poppins-Medium.ttf
          weight: 500

      

    - family: Urbanist
      fonts: 
      - asset: assets/fonts/Urbanist/Urbanist-Medium.ttf
        weight: 500
      - asset: assets/fonts/Urbanist/Urbanist-Regular.ttf
        weight: 400
<|MERGE_RESOLUTION|>--- conflicted
+++ resolved
@@ -3,11 +3,7 @@
 
 publish_to: 'none' # Remove this line if you wish to publish to pub.dev
 
-<<<<<<< HEAD
-version: 1.0.0+52
-=======
 version: 1.0.0+51
->>>>>>> 4b011271
 
 environment:
   sdk: ^3.8.1
